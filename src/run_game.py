--- conflicted
+++ resolved
@@ -1,6 +1,4 @@
 # Vizdoom
-from distutils.sysconfig import customize_compiler
-from sre_parse import State
 import vizdoom as vzd
 # Common imports
 from typing import Dict, List, Sequence, Tuple, Union
@@ -71,13 +69,8 @@
     return done, next_state
 
 
-<<<<<<< HEAD
-def training_step(game:vzd.DoomGame, agent:Agent, actions:List, curiosity_model:Union[ICM,None], state_manager:StateManager, 
-                  optimizer:tf.keras.optimizers.Optimizer, iteration:int=1, policy_update_weight=LAMBDA):
-=======
 def training_step(game:vzd.DoomGame, agent:Agent, actions:List, curiosity_model:ICM, state_manager:StateManager, 
                   iteration:int=1, policy_update_weight=LAMBDA):
->>>>>>> 364fd501
     # Obtain the state from the game (the image on screen)
     screen = game.get_state().screen_buffer
     # Update the StateManager to obtain the current state
@@ -108,18 +101,11 @@
         agent_loss = policy_update_weight*agent_loss
 
     # Compute gradients and updates
-<<<<<<< HEAD
     if curiosity_model is not None:
         gradients_curiosity = tape.gradient(icm_loss, curiosity_model.trainable_weights)    
-        optimizer.apply_gradients(zip(gradients_curiosity, curiosity_model.trainable_weights))
+        curiosity_model.optimizer.apply_gradients(zip(gradients_curiosity, curiosity_model.trainable_weights))
     gradients_agent     = tape.gradient(agent_loss, agent.trainable_weights)
-    optimizer.apply_gradients(zip(gradients_agent,  agent.trainable_weights))
-=======
-    gradients_curiosity = tape.gradient(icm_loss, curiosity_model.trainable_weights)    
-    gradients_agent     = tape.gradient(agent_loss,         agent.trainable_weights)
-    curiosity_model.optimizer.apply_gradients(zip(gradients_curiosity, curiosity_model.trainable_weights))
-    agent.optimizer.apply_gradients(zip(gradients_agent, agent.trainable_weights))
->>>>>>> 364fd501
+    agent.optimizer.apply_gradients(zip(gradients_agent,  agent.trainable_weights))
     # Remove the tape
     del tape
     return done, {                      # Return if episode is done and some statistics about the step
@@ -171,14 +157,8 @@
         print(f"Rewards history saved successfully at {LOGS_DIR + task + '_no_icm'}")
 
 
-<<<<<<< HEAD
-def play_game(game:vzd.DoomGame, agent:Agent, actions:List, curiosity_model:Union[ICM, None], train:bool=True,
-              save_weights:bool=False, start_episode:int=0, task:str='train',
-              optimizer=tf.keras.optimizers.Adam(learning_rate=1e-3, clipnorm=CLIP_NO)):
-=======
 def play_game(game:vzd.DoomGame, agent:Agent, actions:List, curiosity_model:ICM, train:bool=True,
               save_weights:bool=False, start_episode:int=0, task:str='train'):
->>>>>>> 364fd501
     # Create some deques for statistics about the game
     extrinsic_rewards = deque([])
     if curiosity_model is not None:
@@ -326,11 +306,7 @@
         # Initialize the agent.
         agent = select_agent(args, actions)
         # Instantiate the ICM (Curiosity model)
-<<<<<<< HEAD
-        curiosity_model = ICM(len(Action)) if not args.no_curiosity else None
-=======
-        curiosity_model = ICM(len(Action), tf.keras.optimizers.Adam(learning_rate=5e-3, clipnorm=CLIP_NO))
->>>>>>> 364fd501
+        curiosity_model = ICM(len(Action), tf.keras.optimizers.Adam(learning_rate=5e-3, clipnorm=CLIP_NO)) if not args.no_curiosity else None
         # Check if we need to load the weights for the agent and for the ICM
         if args.load_weights:
             load_weights(curiosity_model, agent)
